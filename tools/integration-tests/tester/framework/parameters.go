--- conflicted
+++ resolved
@@ -1,8 +1,4 @@
 package framework
-
-import (
-	"github.com/iotaledger/goshimmer/dapps/valuetransfers/packages/wallet"
-)
 
 const (
 	autopeeringMaxTries = 50
@@ -27,19 +23,6 @@
 	exitStatusSuccessful = 0
 )
 
-<<<<<<< HEAD
-// Parameters to override before calling any peer creation function.
-var (
-	// ParaFCoBAverageNetworkDelay defines the configured avg. network delay (in seconds) for the FCOB rules.
-	ParaFCoBAverageNetworkDelay = 5
-	// ParaOutboundUpdateIntervalMs the autopeering outbound update interval in milliseconds.
-	ParaOutboundUpdateIntervalMs = 100
-	// ParaBootstrapOnEveryNode whether to enable the bootstrap plugin on every node.
-	ParaBootstrapOnEveryNode = false
-)
-
-=======
->>>>>>> 0b68bca0
 var (
 	faucetSeed = []byte{251, 163, 190, 98, 92, 82, 164, 79, 74, 48, 203, 162, 247, 119, 140, 76, 33, 100, 148, 204, 244, 248, 232, 18,
 		132, 217, 85, 31, 246, 83, 193, 193}
@@ -63,11 +46,6 @@
 	DRNGThreshold int
 
 	Faucet bool
-<<<<<<< HEAD
-
-	Wallet *wallet.Wallet
-=======
->>>>>>> 0b68bca0
 }
 
 // NetworkConfig defines the config of a GoShimmer Docker network.
