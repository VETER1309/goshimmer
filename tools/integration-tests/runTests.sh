--- conflicted
+++ resolved
@@ -1,10 +1,6 @@
 #!/bin/bash
 
-<<<<<<< HEAD
 TEST_NAMES='autopeering common drng message value'
-=======
-TEST_NAMES='autopeering common drng message consensus'
->>>>>>> 2f5e1729
 
 echo "Build GoShimmer image"
 docker build -t iotaledger/goshimmer ../../.
