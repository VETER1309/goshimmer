package client

import (
	"net"
	"strings"
	"sync"
	"time"

<<<<<<< HEAD
	"github.com/iotaledger/goshimmer/packages/metrics"
=======
	"github.com/iotaledger/goshimmer/dapps/valuetransfers"
>>>>>>> 5e2c1733
	"github.com/iotaledger/goshimmer/packages/shutdown"
	"github.com/iotaledger/goshimmer/packages/vote"
	"github.com/iotaledger/goshimmer/plugins/analysis/packet"
	"github.com/iotaledger/goshimmer/plugins/autopeering"
	"github.com/iotaledger/goshimmer/plugins/autopeering/local"
	"github.com/iotaledger/goshimmer/plugins/config"
	"github.com/iotaledger/hive.go/daemon"
	"github.com/iotaledger/hive.go/events"
	"github.com/iotaledger/hive.go/logger"
	"github.com/iotaledger/hive.go/network"
	"github.com/iotaledger/hive.go/node"
	"github.com/mr-tron/base58"
	flag "github.com/spf13/pflag"
)

const (
	// PluginName is the name of  the analysis client plugin.
	PluginName = "Analysis-Client"
	// CfgServerAddress defines the config flag of the analysis server address.
	CfgServerAddress = "analysis.client.serverAddress"
	// defines the report interval of the reporting in seconds.
	reportIntervalSec = 5
	// maxVoteContext defines the maximum number of vote context to fit into an FPC update
	maxVoteContext = 50
)

func init() {
	flag.String(CfgServerAddress, "ressims.iota.cafe:188", "tcp server for collecting analysis information")
}

var (
	// Plugin is the plugin instance of the analysis client plugin.
	Plugin      = node.NewPlugin(PluginName, node.Enabled, run)
	log         *logger.Logger
	managedConn *network.ManagedConnection
	connLock    sync.Mutex

	finalized      map[string]vote.Opinion
	finalizedMutex sync.RWMutex
)

func run(_ *node.Plugin) {
	finalized = make(map[string]vote.Opinion)
	log = logger.NewLogger(PluginName)

	conn, err := net.Dial("tcp", config.Node.GetString(CfgServerAddress))
	if err != nil {
		log.Debugf("Could not connect to reporting server: %s", err.Error())
		return
	}

	managedConn = network.NewManagedConnection(conn)

	if err := daemon.BackgroundWorker(PluginName, func(shutdownSignal <-chan struct{}) {

		onFinalizedClosure := events.NewClosure(onFinalized)
		valuetransfers.Voter().Events().Finalized.Attach(onFinalizedClosure)
		defer valuetransfers.Voter().Events().Finalized.Detach(onFinalizedClosure)

		onRoundExecutedClosure := events.NewClosure(onRoundExecuted)
		valuetransfers.Voter().Events().RoundExecuted.Attach(onRoundExecutedClosure)
		defer valuetransfers.Voter().Events().RoundExecuted.Detach(onRoundExecutedClosure)

		ticker := time.NewTicker(reportIntervalSec * time.Second)
		defer ticker.Stop()
		for {
			select {
			case <-shutdownSignal:
				return

			case <-ticker.C:
				sendHeartbeat(managedConn, createHeartbeat())
			}
		}
	}, shutdown.PriorityAnalysis); err != nil {
		log.Panicf("Failed to start as daemon: %s", err)
	}
}

func onFinalized(id string, opinion vote.Opinion) {
	finalizedMutex.Lock()
	finalized[id] = opinion
	finalizedMutex.Unlock()
}

// EventDispatchers holds the Heartbeat function.
type EventDispatchers struct {
	// Heartbeat defines the Heartbeat function.
	Heartbeat func(heartbeat *packet.Heartbeat)
}

func sendHeartbeat(conn *network.ManagedConnection, hb *packet.Heartbeat) {
	var out strings.Builder
	for _, value := range hb.OutboundIDs {
		out.WriteString(base58.Encode(value))
	}
	var in strings.Builder
	for _, value := range hb.InboundIDs {
		in.WriteString(base58.Encode(value))
	}
	log.Debugw(
		"Heartbeat",
		"nodeID", base58.Encode(hb.OwnID),
		"outboundIDs", out.String(),
		"inboundIDs", in.String(),
	)

	data, err := packet.NewHeartbeatMessage(hb)
	if err != nil {
		log.Info(err, " - heartbeat message skipped")
		return
	}

<<<<<<< HEAD
			connLock.Lock()
			defer connLock.Unlock()
			if _, err = conn.Write(data); err != nil {
				log.Debugw("Error while writing to connection", "Description", err)
			}
			// trigger AnalysisOutboundBytes event
			metrics.Events().AnalysisOutboundBytes.Trigger(uint64(len(data)))
		},
=======
	connLock.Lock()
	defer connLock.Unlock()
	if _, err = conn.Write(data); err != nil {
		log.Debugw("Error while writing to connection", "Description", err)
>>>>>>> 5e2c1733
	}
}

func createHeartbeat() *packet.Heartbeat {
	// get own ID
	var nodeID []byte
	if local.GetInstance() != nil {
		// doesn't copy the ID, take care not to modify underlying bytearray!
		nodeID = local.GetInstance().ID().Bytes()
	}

	var outboundIDs [][]byte
	var inboundIDs [][]byte

	// get outboundIDs (chosen neighbors)
	outgoingNeighbors := autopeering.Selection().GetOutgoingNeighbors()
	outboundIDs = make([][]byte, len(outgoingNeighbors))
	for i, neighbor := range outgoingNeighbors {
		// doesn't copy the ID, take care not to modify underlying bytearray!
		outboundIDs[i] = neighbor.ID().Bytes()
	}

	// get inboundIDs (accepted neighbors)
	incomingNeighbors := autopeering.Selection().GetIncomingNeighbors()
	inboundIDs = make([][]byte, len(incomingNeighbors))
	for i, neighbor := range incomingNeighbors {
		// doesn't copy the ID, take care not to modify underlying bytearray!
		inboundIDs[i] = neighbor.ID().Bytes()
	}

	return &packet.Heartbeat{OwnID: nodeID, OutboundIDs: outboundIDs, InboundIDs: inboundIDs}
}

func onRoundExecuted(roundStats *vote.RoundStats) {
	// get own ID
	var nodeID []byte
	if local.GetInstance() != nil {
		// doesn't copy the ID, take care not to modify underlying bytearray!
		nodeID = local.GetInstance().ID().Bytes()
	}

	chunks := splitFPCVoteContext(roundStats.ActiveVoteContexts)

	connLock.Lock()
	defer connLock.Unlock()

	for _, chunk := range chunks {
		rs := vote.RoundStats{
			Duration:           roundStats.Duration,
			RandUsed:           roundStats.RandUsed,
			ActiveVoteContexts: chunk,
		}

		hb := &packet.FPCHeartbeat{
			OwnID:      nodeID,
			RoundStats: rs,
		}

		finalizedMutex.Lock()
		hb.Finalized = finalized
		finalized = make(map[string]vote.Opinion)
		finalizedMutex.Unlock()

		data, err := packet.NewFPCHeartbeatMessage(hb)
		if err != nil {
			log.Info(err, " - FPC heartbeat message skipped")
			return
		}

		log.Info("Client: onRoundExecuted data size: ", len(data))

		if _, err = managedConn.Write(data); err != nil {
			log.Debugw("Error while writing to connection", "Description", err)
			return
		}
	}
}

func splitFPCVoteContext(ctx map[string]*vote.Context) (chunk []map[string]*vote.Context) {
	chunk = make([]map[string]*vote.Context, 1)
	i, counter := 0, 0
	chunk[i] = make(map[string]*vote.Context)

	if len(ctx) < maxVoteContext {
		chunk[i] = ctx
		return
	}

	for conflictID, voteCtx := range ctx {
		counter++
		if counter >= maxVoteContext {
			counter = 0
			i++
			chunk = append(chunk, make(map[string]*vote.Context))
		}
		chunk[i][conflictID] = voteCtx
	}

	return
}<|MERGE_RESOLUTION|>--- conflicted
+++ resolved
@@ -6,11 +6,8 @@
 	"sync"
 	"time"
 
-<<<<<<< HEAD
+	"github.com/iotaledger/goshimmer/dapps/valuetransfers"
 	"github.com/iotaledger/goshimmer/packages/metrics"
-=======
-	"github.com/iotaledger/goshimmer/dapps/valuetransfers"
->>>>>>> 5e2c1733
 	"github.com/iotaledger/goshimmer/packages/shutdown"
 	"github.com/iotaledger/goshimmer/packages/vote"
 	"github.com/iotaledger/goshimmer/plugins/analysis/packet"
@@ -124,22 +121,13 @@
 		return
 	}
 
-<<<<<<< HEAD
-			connLock.Lock()
-			defer connLock.Unlock()
-			if _, err = conn.Write(data); err != nil {
-				log.Debugw("Error while writing to connection", "Description", err)
-			}
-			// trigger AnalysisOutboundBytes event
-			metrics.Events().AnalysisOutboundBytes.Trigger(uint64(len(data)))
-		},
-=======
 	connLock.Lock()
 	defer connLock.Unlock()
 	if _, err = conn.Write(data); err != nil {
 		log.Debugw("Error while writing to connection", "Description", err)
->>>>>>> 5e2c1733
-	}
+	}
+	// trigger AnalysisOutboundBytes event
+	metrics.Events().AnalysisOutboundBytes.Trigger(uint64(len(data)))
 }
 
 func createHeartbeat() *packet.Heartbeat {
