package packet_test

import (
	"crypto/sha256"
	"errors"
	"testing"

	. "github.com/iotaledger/goshimmer/plugins/analysis/packet"
	"github.com/iotaledger/hive.go/protocol/tlv"
	"github.com/stretchr/testify/assert"
	"github.com/stretchr/testify/require"
)

var ownID = sha256.Sum256([]byte{'A'})

func TestNewHeartbeatMessage(t *testing.T) {
	testCases := []struct {
		hb  *Heartbeat
		err error
	}{
		// ok, packet with max inbound/outbound peer IDs
		{
			hb: func() *Heartbeat {
				outboundIDs := make([][]byte, HeartbeatMaxOutboundPeersCount)
				inboundIDs := make([][]byte, HeartbeatMaxInboundPeersCount)
				for i := 0; i < HeartbeatMaxOutboundPeersCount; i++ {
					outboundID := sha256.Sum256([]byte{byte(i)})
					inboundID := sha256.Sum256([]byte{byte(i + HeartbeatMaxOutboundPeersCount)})
					outboundIDs[i] = outboundID[:]
					inboundIDs[i] = inboundID[:]
				}
				return &Heartbeat{OwnID: ownID[:], OutboundIDs: outboundIDs, InboundIDs: inboundIDs}
			}(),
			err: nil,
		},
		// ok, packet with only inbound peer IDs
		{
			hb: func() *Heartbeat {
				outboundIDs := make([][]byte, 0)
				inboundIDs := make([][]byte, HeartbeatMaxInboundPeersCount)
				for i := 0; i < HeartbeatMaxInboundPeersCount; i++ {
					inboundID := sha256.Sum256([]byte{byte(i)})
					inboundIDs[i] = inboundID[:]
				}
				return &Heartbeat{OwnID: ownID[:], OutboundIDs: outboundIDs, InboundIDs: inboundIDs}
			}(),
			err: nil,
		},
		// ok, packet with no peer IDs (excluding own ID) is legit too
		{
			hb: func() *Heartbeat {
				outboundIDs := make([][]byte, 0)
				inboundIDs := make([][]byte, 0)
				return &Heartbeat{OwnID: ownID[:], OutboundIDs: outboundIDs, InboundIDs: inboundIDs}
			}(),
			err: nil,
		},
		// err, has no own peer ID
		{
			hb: func() *Heartbeat {
				return &Heartbeat{OwnID: nil, OutboundIDs: make([][]byte, 0), InboundIDs: make([][]byte, 0)}
			}(),
			err: ErrInvalidHeartbeat,
		},
		// err, outbound ID count exceeds maximum
		{
			hb: func() *Heartbeat {
				outboundIDs := make([][]byte, 5)
				for i := 0; i < len(outboundIDs); i++ {
					outboundID := sha256.Sum256([]byte{byte(i)})
					outboundIDs[i] = outboundID[:]
				}
				return &Heartbeat{OwnID: ownID[:], OutboundIDs: outboundIDs}
			}(),
			err: ErrInvalidHeartbeat,
		},
		// err, inbound ID count exceeds maximum
		{
			hb: func() *Heartbeat {
				outboundIDs := make([][]byte, 0)
				inboundIDs := make([][]byte, 5)
				for i := 0; i < len(inboundIDs); i++ {
					inboundID := sha256.Sum256([]byte{byte(i + 10)})
					inboundIDs[i] = inboundID[:]
				}
				return &Heartbeat{OwnID: ownID[:], OutboundIDs: outboundIDs, InboundIDs: inboundIDs}
			}(),
			err: ErrInvalidHeartbeat,
		},
	}

	for _, testCase := range testCases {
		hb := testCase.hb
		serializedHb, err := NewHeartbeatMessage(hb)
		tlvHeaderLength := int(tlv.HeaderMessageDefinition.MaxBytesLength)
		if testCase.err != nil {
			require.True(t, errors.Is(err, testCase.err))
			continue
		}

		require.NoError(t, err, "heartbeat should have been serialized successfully")
		assert.EqualValues(t, MessageTypeHeartbeat, serializedHb[0], "expected heartbeat message type tlv header value as first byte")
		assert.EqualValues(t, hb.OwnID[:], serializedHb[tlvHeaderLength:tlvHeaderLength+HeartbeatPacketPeerIDSize], "expected own peer id to be within range of %d:%d", tlvHeaderLength, tlvHeaderLength+HeartbeatPacketPeerIDSize)
		assert.EqualValues(t, len(hb.OutboundIDs), serializedHb[tlvHeaderLength+HeartbeatPacketPeerIDSize], "expected outbound IDs count of %d", len(hb.OutboundIDs))

		// after the outbound IDs count, the outbound IDs are serialized
<<<<<<< HEAD
		offset := int(tlvHeaderLength) +  HeartbeatPacketMinSize
=======
		offset := int(tlvHeaderLength) + HeartbeatPacketMinSize
>>>>>>> 6026d479
		for i := 0; i < len(hb.OutboundIDs); i++ {
			assert.EqualValues(t, hb.OutboundIDs[i], serializedHb[offset+i*HeartbeatPacketPeerIDSize:offset+(i+1)*HeartbeatPacketPeerIDSize], "outbound ID at the given position doesn't match")
		}

		// shift to offset after outbound IDs
		offset += len(hb.OutboundIDs) * HeartbeatPacketPeerIDSize
		for i := 0; i < len(hb.InboundIDs); i++ {
			assert.EqualValues(t, hb.InboundIDs[i], serializedHb[offset+i*HeartbeatPacketPeerIDSize:offset+(i+1)*HeartbeatPacketPeerIDSize], "inbound ID at the given position doesn't match")
		}
	}

}

func TestParseHeartbeat(t *testing.T) {
	tlvHeaderLength := int(tlv.HeaderMessageDefinition.MaxBytesLength)
	type testcase struct {
		source   []byte
		expected *Heartbeat
		err      error
	}
	testCases := []testcase{
		// ok
		func() testcase {
			hb := &Heartbeat{OwnID: ownID[:], OutboundIDs: make([][]byte, 0), InboundIDs: make([][]byte, 0)}
			// message = tlv header + packet
			// ParseHeartbeat() expects only the packet, hence serializedHb[tlvHeaderLength:]
			serializedHb, _ := NewHeartbeatMessage(hb)
			return testcase{source: serializedHb[tlvHeaderLength:], expected: hb, err: nil}
		}(),
		// ok
		func() testcase {
			outboundIDs := make([][]byte, HeartbeatMaxOutboundPeersCount)
			inboundIDs := make([][]byte, HeartbeatMaxInboundPeersCount)
			for i := 0; i < HeartbeatMaxOutboundPeersCount; i++ {
				outboundID := sha256.Sum256([]byte{byte(i)})
				inboundID := sha256.Sum256([]byte{byte(i + HeartbeatMaxOutboundPeersCount)})
				outboundIDs[i] = outboundID[:]
				inboundIDs[i] = inboundID[:]
			}
			hb := &Heartbeat{OwnID: ownID[:], OutboundIDs: outboundIDs, InboundIDs: inboundIDs}
			// message = tlv header + packet
			// ParseHeartbeat() expects only the packet, hence serializedHb[tlvHeaderLength:]
			serializedHb, _ := NewHeartbeatMessage(hb)
			return testcase{source: serializedHb[tlvHeaderLength:], expected: hb, err: nil}
		}(),
		// err, exceeds max inbound peer IDs
		func() testcase {
			// this lets us add one more inbound peer ID at the end
			outboundIDs := make([][]byte, HeartbeatMaxOutboundPeersCount-1)
			inboundIDs := make([][]byte, HeartbeatMaxInboundPeersCount)
			for i := 0; i < HeartbeatMaxInboundPeersCount; i++ {
				inboundID := sha256.Sum256([]byte{byte(i + HeartbeatMaxOutboundPeersCount)})
				if i != HeartbeatMaxInboundPeersCount-1 {
					outboundID := sha256.Sum256([]byte{byte(i)})
					outboundIDs[i] = outboundID[:]
				}
				inboundIDs[i] = inboundID[:]
			}
			hb := &Heartbeat{OwnID: ownID[:], OutboundIDs: outboundIDs, InboundIDs: inboundIDs}
			// message = tlv header + packet
			// ParseHeartbeat() expects only the packet, hence serializedHb[tlvHeaderLength:]
			serializedHb, _ := NewHeartbeatMessage(hb)
			// add an additional peer id
			serializedHb = append(serializedHb, ownID[:]...)
			return testcase{source: serializedHb[tlvHeaderLength:], expected: hb, err: ErrMalformedPacket}
		}(),
		// err, exceeds max outbound peer IDs
		func() testcase {
			outboundIDs := make([][]byte, HeartbeatMaxOutboundPeersCount)
			for i := 0; i < HeartbeatMaxInboundPeersCount; i++ {
				outboundID := sha256.Sum256([]byte{byte(i)})
				outboundIDs[i] = outboundID[:]
			}
			hb := &Heartbeat{OwnID: ownID[:], OutboundIDs: outboundIDs, InboundIDs: make([][]byte, 0)}
			// NewHeartbeatMessage would return nil and and error for a malformed packet (too many outbound peer IDs)
			// so we create a correct message(tlv header + packet)
			serializedHb, _ := NewHeartbeatMessage(hb)
			// and add an extra outbound ID (inbound IDs are zero)
			serializedHb = append(serializedHb, ownID[:]...)
			// manually overwrite outboundIDCount
<<<<<<< HEAD
			serializedHb[tlvHeaderLength + HeartbeatPacketMinSize-1] = HeartbeatMaxOutboundPeersCount + 1
=======
			serializedHb[tlvHeaderLength+HeartbeatPacketMinSize-1] = HeartbeatMaxOutboundPeersCount + 1
>>>>>>> 6026d479
			return testcase{source: serializedHb[tlvHeaderLength:], expected: hb, err: ErrMalformedPacket}
		}(),
		// err, advertised outbound ID count is bigger than remaining data
		func() testcase {
			outboundIDs := make([][]byte, HeartbeatMaxOutboundPeersCount-1)
			for i := 0; i < HeartbeatMaxOutboundPeersCount-1; i++ {
				outboundID := sha256.Sum256([]byte{byte(i)})
				outboundIDs[i] = outboundID[:]
			}
			hb := &Heartbeat{OwnID: ownID[:], OutboundIDs: outboundIDs, InboundIDs: make([][]byte, 0)}
			// message = tlv header + packet
			// ParseHeartbeat() expects only the packet, hence serializedHb[tlvHeaderLength:]
			serializedHb, _ := NewHeartbeatMessage(hb)
			// we set the count to HeartbeatMaxOutboundPeersCount but we only have HeartbeatMaxOutboundPeersCount - 1
			// actually serialized in the packet
			serializedHb[tlvHeaderLength+HeartbeatPacketMinSize-1] = HeartbeatMaxOutboundPeersCount
			return testcase{source: serializedHb[tlvHeaderLength:], expected: nil, err: ErrMalformedPacket}
		}(),
		// err, doesn't reach minimum packet size
		func() testcase {
			return testcase{source: make([]byte, HeartbeatPacketMinSize-1), expected: nil, err: ErrMalformedPacket}
		}(),
		// err, exceeds maximum packet size
		func() testcase {
			return testcase{source: make([]byte, HeartbeatPacketMaxSize+1), expected: nil, err: ErrMalformedPacket}
		}(),
		// err, wrong byte length after minimum packet size offset,
		// this emulates the minimum data to be correct but then the remaining bytes
		// length not confirming to the size of IDs
		func() testcase {
			return testcase{source: make([]byte, HeartbeatPacketMinSize+4), expected: nil, err: ErrMalformedPacket}
		}(),
	}

	for _, testCase := range testCases {
		hb, err := ParseHeartbeat(testCase.source)
		if testCase.err != nil {
			require.True(t, errors.Is(err, testCase.err))
			continue
		}
		require.NoError(t, err, "heartbeat should have been parsed successfully")
		assert.EqualValues(t, *testCase.expected, *hb, "expected heartbeats to be equal")
	}
}<|MERGE_RESOLUTION|>--- conflicted
+++ resolved
@@ -104,11 +104,7 @@
 		assert.EqualValues(t, len(hb.OutboundIDs), serializedHb[tlvHeaderLength+HeartbeatPacketPeerIDSize], "expected outbound IDs count of %d", len(hb.OutboundIDs))
 
 		// after the outbound IDs count, the outbound IDs are serialized
-<<<<<<< HEAD
-		offset := int(tlvHeaderLength) +  HeartbeatPacketMinSize
-=======
 		offset := int(tlvHeaderLength) + HeartbeatPacketMinSize
->>>>>>> 6026d479
 		for i := 0; i < len(hb.OutboundIDs); i++ {
 			assert.EqualValues(t, hb.OutboundIDs[i], serializedHb[offset+i*HeartbeatPacketPeerIDSize:offset+(i+1)*HeartbeatPacketPeerIDSize], "outbound ID at the given position doesn't match")
 		}
@@ -189,11 +185,7 @@
 			// and add an extra outbound ID (inbound IDs are zero)
 			serializedHb = append(serializedHb, ownID[:]...)
 			// manually overwrite outboundIDCount
-<<<<<<< HEAD
-			serializedHb[tlvHeaderLength + HeartbeatPacketMinSize-1] = HeartbeatMaxOutboundPeersCount + 1
-=======
 			serializedHb[tlvHeaderLength+HeartbeatPacketMinSize-1] = HeartbeatMaxOutboundPeersCount + 1
->>>>>>> 6026d479
 			return testcase{source: serializedHb[tlvHeaderLength:], expected: hb, err: ErrMalformedPacket}
 		}(),
 		// err, advertised outbound ID count is bigger than remaining data
