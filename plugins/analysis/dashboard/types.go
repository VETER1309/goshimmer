package dashboard

const (
<<<<<<< HEAD
	// MsgTypePing defines a Ping
=======
	// MsgTypePing defines a ping message type.
>>>>>>> c3e6ad83
	MsgTypePing byte = iota
	// MsgTypeFPC defines a FPC update message.
	MsgTypeFPC
	// MsgTypeAddNode defines an addNode update message for autopeering visualizer.
	MsgTypeAddNode
	// MsgTypeRemoveNode defines a removeNode update message for autopeering visualizer.
	MsgTypeRemoveNode
	// MsgTypeConnectNodes defines a connectNodes update message for autopeering visualizer.
	MsgTypeConnectNodes
	// MsgTypeDisconnectNodes defines a disconnectNodes update message for autopeering visualizer.
	MsgTypeDisconnectNodes
)

type wsmsg struct {
	Type byte        `json:"type"`
	Data interface{} `json:"data"`
}<|MERGE_RESOLUTION|>--- conflicted
+++ resolved
@@ -1,11 +1,7 @@
 package dashboard
 
 const (
-<<<<<<< HEAD
-	// MsgTypePing defines a Ping
-=======
 	// MsgTypePing defines a ping message type.
->>>>>>> c3e6ad83
 	MsgTypePing byte = iota
 	// MsgTypeFPC defines a FPC update message.
 	MsgTypeFPC
