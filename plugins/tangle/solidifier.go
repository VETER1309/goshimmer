--- conflicted
+++ resolved
@@ -2,35 +2,6 @@
 
 import (
 	"github.com/iotaledger/goshimmer/packages/errors"
-<<<<<<< HEAD
-	"github.com/iotaledger/goshimmer/packages/ternary"
-)
-
-func UpdateSolidity(transaction *Transaction) (bool, errors.IdentifiableError) {
-	// abort if transaction is solid already
-	txMetadata, err := transaction.GetMetaData()
-	if err != nil {
-		return false, err
-	} else if txMetadata.GetSolid() {
-		return true, nil
-	}
-
-	// check solidity of branch transaction if it is not genesis
-	if branchTransactionHash := transaction.GetBranchTransactionHash(); branchTransactionHash != ternary.Trinary("999999") {
-		// abort if branch transaction is missing
-		branchTransaction, err := GetTransaction(branchTransactionHash)
-		if err != nil {
-			return false, err
-		} else if branchTransaction == nil {
-			return false, nil
-		}
-
-		// abort if branch transaction is not solid
-		if branchTransactionMetadata, err := branchTransaction.GetMetaData(); err != nil {
-			return false, err
-		} else if !branchTransactionMetadata.GetSolid() {
-			return false, nil
-=======
 	"github.com/iotaledger/goshimmer/packages/events"
 	"github.com/iotaledger/goshimmer/packages/node"
 	"github.com/iotaledger/goshimmer/packages/ternary"
@@ -77,34 +48,10 @@
 			return
 		} else if !branchTransactionMetadata.GetSolid() {
 			return
->>>>>>> 8bdd1796
 		}
 	}
 
 	// check solidity of branch transaction if it is not genesis
-<<<<<<< HEAD
-	if trunkTransactionHash := transaction.GetBranchTransactionHash(); trunkTransactionHash != ternary.Trinary("999999") {
-		// abort if trunk transaction is missing
-		trunkTransaction, err := GetTransaction(trunkTransactionHash)
-		if err != nil {
-			return false, err
-		} else if trunkTransaction == nil {
-			return false, nil
-		}
-
-		// abort if trunk transaction is not solid
-		if trunkTransactionMetadata, err := trunkTransaction.GetMetaData(); err != nil {
-			return false, err
-		} else if !trunkTransactionMetadata.GetSolid() {
-			return false, nil
-		}
-	}
-
-	// propagate solidity to all approvers
-	txMetadata.SetSolid(true)
-
-	return true, nil
-=======
 	if trunkTransactionHash := transaction.GetBranchTransactionHash(); trunkTransactionHash != TRANSACTION_NULL_HASH {
 		if trunkTransaction, trunkErr := GetTransaction(trunkTransactionHash); trunkErr != nil {
 			err = trunkErr
@@ -206,5 +153,4 @@
 
 		return
 	}
->>>>>>> 8bdd1796
 }