package valuetransfers

import (
	"sync"
	"time"

	"github.com/iotaledger/goshimmer/dapps/valuetransfers/packages/payload"
	"github.com/iotaledger/goshimmer/dapps/valuetransfers/packages/tipmanager"
	"github.com/iotaledger/goshimmer/plugins/database"
	"github.com/iotaledger/hive.go/daemon"
	"github.com/iotaledger/hive.go/events"
	"github.com/iotaledger/hive.go/logger"
	"github.com/iotaledger/hive.go/node"

	"github.com/iotaledger/goshimmer/dapps/valuetransfers/packages/consensus"
	valuepayload "github.com/iotaledger/goshimmer/dapps/valuetransfers/packages/payload"
	"github.com/iotaledger/goshimmer/dapps/valuetransfers/packages/tangle"
	"github.com/iotaledger/goshimmer/packages/binary/messagelayer/message"
	messageTangle "github.com/iotaledger/goshimmer/packages/binary/messagelayer/tangle"
	"github.com/iotaledger/goshimmer/packages/shutdown"
	"github.com/iotaledger/goshimmer/packages/vote"
	"github.com/iotaledger/goshimmer/plugins/messagelayer"
)

const (
	// PluginName contains the human readable name of the plugin.
	PluginName = "ValueTransfers"

	// AverageNetworkDelay contains the average time it takes for a network to propagate through gossip.
	AverageNetworkDelay = 5 * time.Second
)

var (
	// App is the "plugin" instance of the value-transfers application.
	App = node.NewPlugin(PluginName, node.Enabled, configure, run)

	// Tangle represents the value tangle that is used to express votes on value transactions.
	Tangle *tangle.Tangle

	// FCOB contains the fcob consensus logic.
	FCOB *consensus.FCOB

	// LedgerState represents the ledger state, that keeps track of the liked branches and offers an API to access funds.
	LedgerState *tangle.LedgerState

	// log holds a reference to the logger used by this app.
	log *logger.Logger

	tipManager     *tipmanager.TipManager
	tipManagerOnce sync.Once

	valueObjectFactory     *tangle.ValueObjectFactory
	valueObjectFactoryOnce sync.Once
)

func configure(_ *node.Plugin) {
	// configure logger
	log = logger.NewLogger(PluginName)

	// configure Tangle
	Tangle = tangle.New(database.Store())
	Tangle.Events.Error.Attach(events.NewClosure(func(err error) {
		log.Error(err)
	}))

<<<<<<< HEAD
=======
	// initialize tip manager and value object factory
	tipManager = TipManager()
	valueObjectFactory = ValueObjectFactory()

	Tangle.Events.PayloadLiked.Attach(events.NewClosure(func(cachedPayload *payload.CachedPayload, cachedMetadata *tangle.CachedPayloadMetadata) {
		cachedMetadata.Release()
		cachedPayload.Consume(tipManager.AddTip)
	}))
	Tangle.Events.PayloadDisliked.Attach(events.NewClosure(func(cachedPayload *payload.CachedPayload, cachedMetadata *tangle.CachedPayloadMetadata) {
		cachedMetadata.Release()
		cachedPayload.Consume(tipManager.RemoveTip)
	}))

>>>>>>> 7db8e8e1
	// configure FCOB consensus rules
	FCOB = consensus.NewFCOB(Tangle, AverageNetworkDelay)
	FCOB.Events.Vote.Attach(events.NewClosure(func(id string, initOpn vote.Opinion) {
		if err := voter.Vote(id, initOpn); err != nil {
			log.Error(err)
		}
	}))
	FCOB.Events.Error.Attach(events.NewClosure(func(err error) {
		log.Error(err)
	}))

	// configure FPC + link to consensus
	configureFPC()
	voter.Events().Finalized.Attach(events.NewClosure(FCOB.ProcessVoteResult))
	voter.Events().Failed.Attach(events.NewClosure(func(id string, lastOpinion vote.Opinion) {
		log.Errorf("FPC failed for transaction with id '%s' - last opinion: '%s'", id, lastOpinion)
	}))

	// subscribe to message-layer
	messagelayer.Tangle.Events.MessageSolid.Attach(events.NewClosure(onReceiveMessageFromMessageLayer))
}

func run(*node.Plugin) {
	_ = daemon.BackgroundWorker("Tangle", func(shutdownSignal <-chan struct{}) {
		<-shutdownSignal
		Tangle.Shutdown()
	}, shutdown.PriorityTangle)

	runFPC()
}

func onReceiveMessageFromMessageLayer(cachedMessage *message.CachedMessage, cachedMessageMetadata *messageTangle.CachedMessageMetadata) {
	defer cachedMessage.Release()
	defer cachedMessageMetadata.Release()

	solidMessage := cachedMessage.Unwrap()
	if solidMessage == nil {
		log.Debug("failed to unpack solid message from message layer")

		return
	}

	messagePayload := solidMessage.Payload()
	if messagePayload.Type() != valuepayload.Type {
		return
	}

	valuePayload, ok := messagePayload.(*valuepayload.Payload)
	if !ok {
		log.Debug("could not cast payload to value payload")

		return
	}

	Tangle.AttachPayload(valuePayload)
<<<<<<< HEAD
=======
}

// TipManager returns the TipManager singleton.
func TipManager() *tipmanager.TipManager {
	tipManagerOnce.Do(func() {
		tipManager = tipmanager.New()
	})
	return tipManager
}

// ValueObjectFactory returns the ValueObjectFactory singleton.
func ValueObjectFactory() *tangle.ValueObjectFactory {
	valueObjectFactoryOnce.Do(func() {
		valueObjectFactory = tangle.NewValueObjectFactory(TipManager())
	})
	return valueObjectFactory
>>>>>>> 7db8e8e1
}<|MERGE_RESOLUTION|>--- conflicted
+++ resolved
@@ -63,8 +63,6 @@
 		log.Error(err)
 	}))
 
-<<<<<<< HEAD
-=======
 	// initialize tip manager and value object factory
 	tipManager = TipManager()
 	valueObjectFactory = ValueObjectFactory()
@@ -78,7 +76,6 @@
 		cachedPayload.Consume(tipManager.RemoveTip)
 	}))
 
->>>>>>> 7db8e8e1
 	// configure FCOB consensus rules
 	FCOB = consensus.NewFCOB(Tangle, AverageNetworkDelay)
 	FCOB.Events.Vote.Attach(events.NewClosure(func(id string, initOpn vote.Opinion) {
@@ -134,8 +131,6 @@
 	}
 
 	Tangle.AttachPayload(valuePayload)
-<<<<<<< HEAD
-=======
 }
 
 // TipManager returns the TipManager singleton.
@@ -152,5 +147,4 @@
 		valueObjectFactory = tangle.NewValueObjectFactory(TipManager())
 	})
 	return valueObjectFactory
->>>>>>> 7db8e8e1
 }