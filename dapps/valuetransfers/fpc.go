--- conflicted
+++ resolved
@@ -196,10 +196,6 @@
 
 	metrics.Events().FPCInboundBytes.Trigger(proto.Size(reply))
 	metrics.Events().FPCOutboundBytes.Trigger(proto.Size(query))
-<<<<<<< HEAD
-
-=======
->>>>>>> 35959853
 	// convert int32s in reply to opinions
 	opinions := make(vote.Opinions, len(reply.Opinion))
 	for i, intOpn := range reply.Opinion {
