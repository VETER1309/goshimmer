package marker

import (
	"fmt"
	"sort"
	"strconv"

	"github.com/iotaledger/hive.go/cerrors"
	"github.com/iotaledger/hive.go/datastructure/thresholdmap"
	"github.com/iotaledger/hive.go/marshalutil"
	"github.com/iotaledger/hive.go/stringify"
	"golang.org/x/xerrors"
)

// ParentReferences models the relationship between Sequences by providing a way to encode the
type ParentReferences map[SequenceID]*thresholdmap.ThresholdMap

<<<<<<< HEAD
func NewParentReferences(referencedMarkers NormalizedMarkers) (parentReferences ParentReferences) {
=======
// NewParentReferences creates a new ParentReferences.
func NewParentReferences(referencedMarkers Markers) (parentReferences ParentReferences) {
>>>>>>> 36aa54d5
	parentReferences = make(ParentReferences)

	initialSequenceIndex := referencedMarkers.HighestIndex() + 1
	for sequenceID, index := range referencedMarkers {
		thresholdMap := thresholdmap.New(thresholdmap.LowerThresholdMode)

		thresholdMap.Set(uint64(initialSequenceIndex), uint64(index))
		parentReferences[sequenceID] = thresholdMap
	}

	return
}

// ParentReferencesFromBytes unmarshals a ParentReferences from a sequence of bytes.
func ParentReferencesFromBytes(parentReferencesBytes []byte) (parentReferences ParentReferences, consumedBytes int, err error) {
	marshalUtil := marshalutil.New(parentReferencesBytes)
	if parentReferences, err = ParentReferencesFromMarshalUtil(marshalUtil); err != nil {
		err = xerrors.Errorf("failed to parse Markers from MarshalUtil: %w", err)
		return
	}
	consumedBytes = marshalUtil.ReadOffset()

	return
}

// ParentReferencesFromMarshalUtil is a wrapper for simplified unmarshaling in a byte stream using the marshalUtil package.
func ParentReferencesFromMarshalUtil(marshalUtil *marshalutil.MarshalUtil) (parentReferences ParentReferences, err error) {
	sequenceCount, err := marshalUtil.ReadUint64()
	if err != nil {
		err = xerrors.Errorf("failed to parse Sequence count (%v): %w", err, cerrors.ErrParseBytesFailed)
		return
	}

	parentReferences = make(ParentReferences)
	for i := uint64(0); i < sequenceCount; i++ {
		sequenceID, sequenceIDErr := SequenceIDFromMarshalUtil(marshalUtil)
		if sequenceIDErr != nil {
			err = xerrors.Errorf("failed to parse SequenceID from MarshalUtil: %w", sequenceIDErr)
			return
		}

		referenceCount, referenceCountErr := marshalUtil.ReadUint64()
		if referenceCountErr != nil {
			err = xerrors.Errorf("failed to parse reference count (%v): %w", referenceCountErr, cerrors.ErrParseBytesFailed)
			return
		}
		thresholdMap := thresholdmap.New(thresholdmap.LowerThresholdMode)
		for j := uint64(0); j < referenceCount; j++ {
			referencingIndex, referencingIndexErr := marshalUtil.ReadUint64()
			if referencingIndexErr != nil {
				err = xerrors.Errorf("failed to read referencing Index (%v): %w", referencingIndexErr, cerrors.ErrParseBytesFailed)
				return
			}

			referencedIndex, referencedIndexErr := marshalUtil.ReadUint64()
			if referencedIndexErr != nil {
				err = xerrors.Errorf("failed to read referenced Index (%v): %w", referencedIndexErr, cerrors.ErrParseBytesFailed)
				return
			}

			thresholdMap.Set(referencingIndex, referencedIndex)
		}
		parentReferences[sequenceID] = thresholdMap
	}

	return
}

<<<<<<< HEAD
func (p ParentReferences) AddReferences(referencedMarkers NormalizedMarkers, referencingIndex Index) {
	for referencedSequenceID, referencedIndex := range referencedMarkers {
		thresholdMap, exists := p[referencedSequenceID]
=======
// AddReferences add referenced markers to the ParentReferences.
func (p ParentReferences) AddReferences(referencedMarkers Markers, referencingIndex Index) {
	for _, referencedMarker := range referencedMarkers {
		thresholdMap, exists := p[referencedMarker.sequenceID]
>>>>>>> 36aa54d5
		if !exists {
			panic(fmt.Sprintf("tried to update referenced Marker of unknown parent Sequence: %s", referencedSequenceID))
		}

		thresholdMap.Set(uint64(referencingIndex), uint64(referencedIndex))
	}
}

// HighestReferencedMarker returns a marker with the highest index of a specific marker sequence.
func (p ParentReferences) HighestReferencedMarker(sequenceID SequenceID, referencingIndex Index) (highestReferencedMarker *Marker) {
	thresholdMap, exists := p[sequenceID]
	if !exists {
		panic(fmt.Sprintf("Sequence with %s does not exist in ParentReferences", sequenceID))
	}

	highestReferencedIndex, exists := thresholdMap.Get(uint64(referencingIndex))
	if !exists {
		panic(fmt.Sprintf("%s references an unknown Index", referencingIndex))
	}

	return &Marker{
		sequenceID: sequenceID,
		index:      Index(highestReferencedIndex.(uint64)),
	}
}

<<<<<<< HEAD
func (p ParentReferences) HighestReferencedMarkers(index Index) (highestReferencedMarkers NormalizedMarkers) {
	highestReferencedMarkers = make(NormalizedMarkers)
=======
// HighestReferencedMarkers returns a list of highest index markers in different marker sequence.
func (p ParentReferences) HighestReferencedMarkers(index Index) (highestReferencedMarkers UniqueMarkers) {
	highestReferencedMarkers = make(UniqueMarkers)
>>>>>>> 36aa54d5
	for sequenceID, thresholdMap := range p {
		referencedIndex, exists := thresholdMap.Get(uint64(index))
		if !exists {
			panic(fmt.Sprintf("%s is smaller than the lowest known Index", index))
		}
		highestReferencedMarkers[sequenceID] = Index(referencedIndex.(uint64))
	}

	return
}

// SequenceIDs returns the IDs of the marker sequence of ParentReferences.
func (p ParentReferences) SequenceIDs() SequenceIDs {
	sequenceIDs := make([]SequenceID, 0, len(p))
	for sequenceID := range p {
		sequenceIDs = append(sequenceIDs, sequenceID)
	}

	return NewSequenceIDs(sequenceIDs...)
}

// Bytes returns the ParentReferences in serialized byte form.
func (p ParentReferences) Bytes() []byte {
	marshalUtil := marshalutil.New()

	marshalUtil.WriteUint64(uint64(len(p)))
	for sequenceID, thresholdMap := range p {
		marshalUtil.Write(sequenceID)
		marshalUtil.WriteUint64(uint64(thresholdMap.Size()))
		thresholdMap.ForEach(func(node *thresholdmap.Element) bool {
			marshalUtil.WriteUint64(node.Key().(uint64))
			marshalUtil.WriteUint64(node.Value().(uint64))

			return true
		})
	}

	return marshalUtil.Bytes()
}

// String returns the base58 encode of the ParentReferences.
func (p ParentReferences) String() string {
	referencingIndexes := make([]Index, 0)
	referencedMarkersByReferencingIndex := make(map[Index][]*Marker)
	for sequenceID, thresholdMap := range p {
		thresholdMap.ForEach(func(node *thresholdmap.Element) bool {
			referencingIndex := Index(node.Key().(uint64))
			referencedIndex := Index(node.Value().(uint64))
			if _, exists := referencedMarkersByReferencingIndex[referencingIndex]; !exists {
				referencedMarkersByReferencingIndex[referencingIndex] = make([]*Marker, 0)

				referencingIndexes = append(referencingIndexes, referencingIndex)
			}

			referencedMarkersByReferencingIndex[referencingIndex] = append(referencedMarkersByReferencingIndex[referencingIndex], &Marker{sequenceID, referencedIndex})

			return true
		})
	}
	sort.Slice(referencingIndexes, func(i, j int) bool {
		return referencingIndexes[i] < referencingIndexes[j]
	})

	referencedMarkers := stringify.StructBuilder("ReferencedMarkers")
	for i, referencingIndex := range referencingIndexes {
		thresholdStart := strconv.FormatUint(uint64(referencingIndex), 10)
		thresholdEnd := "INF"
		if len(referencingIndexes) > i+1 {
			thresholdEnd = strconv.FormatUint(uint64(referencingIndexes[i+1])-1, 10)
		}

		if thresholdStart == thresholdEnd {
			referencedMarkers.AddField(stringify.StructField("Index("+thresholdStart+")", referencedMarkersByReferencingIndex[referencingIndex]))
		} else {
			referencedMarkers.AddField(stringify.StructField("Index("+thresholdStart+" ... "+thresholdEnd+")", referencedMarkersByReferencingIndex[referencingIndex]))
		}
	}

	return stringify.Struct("ParentReferences",
		stringify.StructField("referencedSequenceIDs", p.SequenceIDs()),
		stringify.StructField("referencedMarkers", referencedMarkers),
	)
}<|MERGE_RESOLUTION|>--- conflicted
+++ resolved
@@ -15,12 +15,8 @@
 // ParentReferences models the relationship between Sequences by providing a way to encode the
 type ParentReferences map[SequenceID]*thresholdmap.ThresholdMap
 
-<<<<<<< HEAD
+// NewParentReferences creates a new ParentReferences.
 func NewParentReferences(referencedMarkers NormalizedMarkers) (parentReferences ParentReferences) {
-=======
-// NewParentReferences creates a new ParentReferences.
-func NewParentReferences(referencedMarkers Markers) (parentReferences ParentReferences) {
->>>>>>> 36aa54d5
 	parentReferences = make(ParentReferences)
 
 	initialSequenceIndex := referencedMarkers.HighestIndex() + 1
@@ -89,16 +85,10 @@
 	return
 }
 
-<<<<<<< HEAD
+// AddReferences add referenced markers to the ParentReferences.
 func (p ParentReferences) AddReferences(referencedMarkers NormalizedMarkers, referencingIndex Index) {
 	for referencedSequenceID, referencedIndex := range referencedMarkers {
 		thresholdMap, exists := p[referencedSequenceID]
-=======
-// AddReferences add referenced markers to the ParentReferences.
-func (p ParentReferences) AddReferences(referencedMarkers Markers, referencingIndex Index) {
-	for _, referencedMarker := range referencedMarkers {
-		thresholdMap, exists := p[referencedMarker.sequenceID]
->>>>>>> 36aa54d5
 		if !exists {
 			panic(fmt.Sprintf("tried to update referenced Marker of unknown parent Sequence: %s", referencedSequenceID))
 		}
@@ -125,14 +115,9 @@
 	}
 }
 
-<<<<<<< HEAD
+// HighestReferencedMarkers returns a list of highest index markers in different marker sequence.
 func (p ParentReferences) HighestReferencedMarkers(index Index) (highestReferencedMarkers NormalizedMarkers) {
 	highestReferencedMarkers = make(NormalizedMarkers)
-=======
-// HighestReferencedMarkers returns a list of highest index markers in different marker sequence.
-func (p ParentReferences) HighestReferencedMarkers(index Index) (highestReferencedMarkers UniqueMarkers) {
-	highestReferencedMarkers = make(UniqueMarkers)
->>>>>>> 36aa54d5
 	for sequenceID, thresholdMap := range p {
 		referencedIndex, exists := thresholdMap.Get(uint64(index))
 		if !exists {
