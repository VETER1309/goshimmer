package marker

import (
	"sort"
	"strconv"

	"github.com/iotaledger/hive.go/byteutils"
	"github.com/iotaledger/hive.go/cerrors"
	"github.com/iotaledger/hive.go/marshalutil"
	"github.com/iotaledger/hive.go/objectstorage"
	"github.com/mr-tron/base58"
	"golang.org/x/crypto/blake2b"
	"golang.org/x/xerrors"
)

// region Sequence /////////////////////////////////////////////////////////////////////////////////////////////////////

// Sequence represents a marker sequence.
type Sequence struct {
	id               SequenceID
	parentReferences ParentReferences
	rank             uint64
	highestIndex     Index

	objectstorage.StorableObjectFlags
}

<<<<<<< HEAD
func NewSequence(id SequenceID, referencedMarkers NormalizedMarkers, rank uint64) *Sequence {
=======
// NewSequence creates a new Sequence.
func NewSequence(id SequenceID, referencedMarkers Markers, rank uint64) *Sequence {
>>>>>>> 36aa54d5
	return &Sequence{
		id:               id,
		parentReferences: NewParentReferences(referencedMarkers),
		rank:             rank,
		highestIndex:     referencedMarkers.HighestIndex() + 1,
	}
}

// SequenceFromBytes unmarshals a Sequence from a sequence of bytes.
func SequenceFromBytes(sequenceBytes []byte) (sequence *Sequence, consumedBytes int, err error) {
	marshalUtil := marshalutil.New(sequenceBytes)
	if sequence, err = SequenceFromMarshalUtil(marshalUtil); err != nil {
		err = xerrors.Errorf("failed to parse Sequence from MarshalUtil: %w", err)
		return
	}
	consumedBytes = marshalUtil.ReadOffset()

	return
}

// SequenceFromMarshalUtil is a wrapper for simplified unmarshaling in a byte stream using the marshalUtil package.
func SequenceFromMarshalUtil(marshalUtil *marshalutil.MarshalUtil) (sequence *Sequence, err error) {
	sequence = &Sequence{}
	if sequence.id, err = SequenceIDFromMarshalUtil(marshalUtil); err != nil {
		err = xerrors.Errorf("failed to parse SequenceID from MarshalUtil: %w", err)
		return
	}
	if sequence.parentReferences, err = ParentReferencesFromMarshalUtil(marshalUtil); err != nil {
		err = xerrors.Errorf("failed to parse ParentReferences from MarshalUtil: %w", err)
		return
	}
	if sequence.rank, err = marshalUtil.ReadUint64(); err != nil {
		err = xerrors.Errorf("failed to parse rank (%v): %w", err, cerrors.ErrParseBytesFailed)
		return
	}
	if sequence.highestIndex, err = IndexFromMarshalUtil(marshalUtil); err != nil {
		err = xerrors.Errorf("failed to parse highest Index from MarshalUtil: %w", err)
		return
	}

	return
}

// SequenceFromObjectStorage restores an Sequence that was stored in the ObjectStorage.
func SequenceFromObjectStorage(key []byte, data []byte) (sequence objectstorage.StorableObject, err error) {
	if sequence, _, err = SequenceFromBytes(byteutils.ConcatBytes(key, data)); err != nil {
		err = xerrors.Errorf("failed to parse Sequence from bytes: %w", err)
		return
	}

	return
}

// ID returns the id of the marker sequence.
func (s *Sequence) ID() SequenceID {
	return s.id
}

// ParentSequences returns the sequence ids of the parent sequences.
func (s *Sequence) ParentSequences() SequenceIDs {
	return s.parentReferences.SequenceIDs()
}

<<<<<<< HEAD
func (s *Sequence) HighestReferencedParentMarkers(index Index) NormalizedMarkers {
=======
// HighestReferencedParentMarkers returns a list of highest index markers in different marker sequence of parent sequences.
func (s *Sequence) HighestReferencedParentMarkers(index Index) UniqueMarkers {
>>>>>>> 36aa54d5
	return s.parentReferences.HighestReferencedMarkers(index)
}

// Rank returns the rank of the sequence.
func (s *Sequence) Rank() uint64 {
	return s.rank
}

// HighestIndex returns the highest index of the sequence.
func (s *Sequence) HighestIndex() Index {
	return s.highestIndex
}

// Bytes returns the Sequence in serialized byte form.
func (s *Sequence) Bytes() []byte {
	return byteutils.ConcatBytes(s.ObjectStorageKey(), s.ObjectStorageValue())
}

// Update updates the sequence to object storage.
func (s *Sequence) Update(other objectstorage.StorableObject) {
	panic("updates disabled")
}

// ObjectStorageKey returns the key that is used to store the object in the database. It is required to match the
// StorableObject interface.
func (s *Sequence) ObjectStorageKey() []byte {
	return s.id.Bytes()
}

// ObjectStorageValue marshals the Sequence into a sequence of bytes. The ID is not serialized here as it is only used as
// a key in the ObjectStorage.
func (s *Sequence) ObjectStorageValue() []byte {
	return marshalutil.New().
		Write(s.parentReferences).
		WriteUint64(s.rank).
		Write(s.HighestIndex()).
		Bytes()
}

var _ objectstorage.StorableObject = &Sequence{}

// endregion ///////////////////////////////////////////////////////////////////////////////////////////////////////////

// region CachedSequence ///////////////////////////////////////////////////////////////////////////////////////////////

// CachedSequence is a wrapper for the generic CachedObject returned by the objectstorage that
// overrides the accessor methods with a type-casted one.
type CachedSequence struct {
	objectstorage.CachedObject
}

// Retain marks this CachedObject to still be in use by the program.
func (c *CachedSequence) Retain() *CachedSequence {
	return &CachedSequence{c.CachedObject.Retain()}
}

// Unwrap is the type-casted equivalent of Get. It returns nil if the object does not exist.
func (c *CachedSequence) Unwrap() *Sequence {
	untypedObject := c.Get()
	if untypedObject == nil {
		return nil
	}

	typedObject := untypedObject.(*Sequence)
	if typedObject == nil || typedObject.IsDeleted() {
		return nil
	}

	return typedObject
}

// Consume unwraps the CachedObject and passes a type-casted version to the consumer. It automatically releases the
// object when the consumer finishes and returns true of there was at least one object that was consumed.
func (c *CachedSequence) Consume(consumer func(sequence *Sequence), forceRelease ...bool) (consumed bool) {
	return c.CachedObject.Consume(func(object objectstorage.StorableObject) {
		consumer(object.(*Sequence))
	}, forceRelease...)
}

// endregion ///////////////////////////////////////////////////////////////////////////////////////////////////////////

// region SequenceID ///////////////////////////////////////////////////////////////////////////////////////////////////

// SequenceID identifies a marker sequence.
type SequenceID uint64

// SequenceIDFromBytes unmarshals a sequence ID from a sequence of bytes.
func SequenceIDFromBytes(sequenceIDBytes []byte) (sequenceID SequenceID, consumedBytes int, err error) {
	marshalUtil := marshalutil.New(sequenceIDBytes)
	if sequenceID, err = SequenceIDFromMarshalUtil(marshalUtil); err != nil {
		err = xerrors.Errorf("failed to parse SequenceID from MarshalUtil: %w", err)
		return
	}
	consumedBytes = marshalUtil.ReadOffset()

	return
}

// SequenceIDFromMarshalUtil is a wrapper for simplified unmarshaling in a byte stream using the marshalUtil package.
func SequenceIDFromMarshalUtil(marshalUtil *marshalutil.MarshalUtil) (sequenceID SequenceID, err error) {
	untypedSequenceID, err := marshalUtil.ReadUint64()
	if err != nil {
		err = xerrors.Errorf("failed to parse SequenceID (%v): %w", err, cerrors.ErrParseBytesFailed)
		return
	}
	sequenceID = SequenceID(untypedSequenceID)

	return
}

// Bytes returns the bytes of the sequence ID.
func (a SequenceID) Bytes() []byte {
	return marshalutil.New(marshalutil.Uint16Size).WriteUint64(uint64(a)).Bytes()
}

// String returns the base58 encode of the SequenceID.
func (a SequenceID) String() string {
	return "SequenceID(" + strconv.FormatUint(uint64(a), 10) + ")"
}

// endregion ///////////////////////////////////////////////////////////////////////////////////////////////////////////

// region SequenceIDs //////////////////////////////////////////////////////////////////////////////////////////////////

// SequenceIDs represents a list of sequence IDs.
type SequenceIDs []SequenceID

// NewSequenceIDs create a new SequenceIDs.
func NewSequenceIDs(sequenceIDs ...SequenceID) (result SequenceIDs) {
	sort.Slice(sequenceIDs, func(i, j int) bool { return sequenceIDs[i] < sequenceIDs[j] })
	result = make(SequenceIDs, len(sequenceIDs))
	for i, sequenceID := range sequenceIDs {
		result[i] = sequenceID
	}

	return
}

// SequenceIDsFromBytes unmarshals a collection of sequence IDs from a sequence of bytes.
func SequenceIDsFromBytes(sequenceIDBytes []byte) (sequenceIDs SequenceIDs, consumedBytes int, err error) {
	marshalUtil := marshalutil.New(sequenceIDBytes)
	if sequenceIDs, err = SequenceIDsFromMarshalUtil(marshalUtil); err != nil {
		err = xerrors.Errorf("failed to parse SequenceIDs from MarshalUtil: %w", err)
		return
	}
	consumedBytes = marshalUtil.ReadOffset()

	return
}

// SequenceIDsFromMarshalUtil unmarshals a collection of Sequence IDs using a MarshalUtil (for easier unmarshaling).
func SequenceIDsFromMarshalUtil(marshalUtil *marshalutil.MarshalUtil) (sequenceIDs SequenceIDs, err error) {
	sequenceIDsCount, err := marshalUtil.ReadUint32()
	if err != nil {
		err = xerrors.Errorf("failed to parse SequenceIDs count (%v): %w", err, cerrors.ErrParseBytesFailed)
		return
	}
	sequenceIDs = make(SequenceIDs, sequenceIDsCount)
	for i := uint32(0); i < sequenceIDsCount; i++ {
		if sequenceIDs[i], err = SequenceIDFromMarshalUtil(marshalUtil); err != nil {
			err = xerrors.Errorf("failed to parse SequenceID from MarshalUtil: %w", err)
			return
		}
	}

	return
}

<<<<<<< HEAD
func (s SequenceIDs) Alias() (aggregatedSequencesID SequenceAlias) {
=======
// SequenceAlias returns a SequenceAlias computed from SequenceIDs.
func (s SequenceIDs) SequenceAlias() (aggregatedSequencesID SequenceAlias) {
>>>>>>> 36aa54d5
	marshalUtil := marshalutil.New(marshalutil.Uint64Size * len(s))
	for sequenceID := range s {
		marshalUtil.WriteUint64(uint64(sequenceID))
	}
	aggregatedSequencesID = blake2b.Sum256(marshalUtil.Bytes())

	return
}

// Bytes returns the SequenceIDs in serialized byte form.
func (s SequenceIDs) Bytes() []byte {
	marshalUtil := marshalutil.New()
	marshalUtil.WriteUint32(uint32(len(s)))
	for _, sequenceID := range s {
		marshalUtil.Write(sequenceID)
	}

	return marshalUtil.Bytes()
}

// endregion ///////////////////////////////////////////////////////////////////////////////////////////////////////////

// region Alias ////////////////////////////////////////////////////////////////////////////////////////////////

// SequenceAliasLength defines length of an alias sequence ID.
const SequenceAliasLength = 32

// SequenceAlias identifies an alias sequence ID.
type SequenceAlias [SequenceAliasLength]byte

// SequenceAliasFromBytes unmarshals a sequence alias from a sequence of bytes.
func SequenceAliasFromBytes(aggregatedSequencesIDBytes []byte) (aggregatedSequencesID SequenceAlias, consumedBytes int, err error) {
	marshalUtil := marshalutil.New(aggregatedSequencesIDBytes)
	if aggregatedSequencesID, err = SequenceAliasFromMarshalUtil(marshalUtil); err != nil {
		err = xerrors.Errorf("failed to parse Alias from MarshalUtil: %w", err)
		return
	}
	consumedBytes = marshalUtil.ReadOffset()

	return
}

// SequenceAliasFromBase58 creates a SequenceAlias from a base58 encoded string.
func SequenceAliasFromBase58(base58String string) (aggregatedSequencesID SequenceAlias, err error) {
	bytes, err := base58.Decode(base58String)
	if err != nil {
		err = xerrors.Errorf("error while decoding base58 encoded Alias (%v): %w", err, cerrors.ErrBase58DecodeFailed)
		return
	}

	if aggregatedSequencesID, _, err = SequenceAliasFromBytes(bytes); err != nil {
		err = xerrors.Errorf("failed to parse Alias from bytes: %w", err)
		return
	}

	return
}

// SequenceAliasFromMarshalUtil unmarshals a SequenceAlias using a MarshalUtil (for easier unmarshaling).
func SequenceAliasFromMarshalUtil(marshalUtil *marshalutil.MarshalUtil) (aggregatedSequencesID SequenceAlias, err error) {
	aggregatedSequencesIDBytes, err := marshalUtil.ReadBytes(SequenceAliasLength)
	if err != nil {
		err = xerrors.Errorf("failed to parse Alias (%v): %w", err, cerrors.ErrParseBytesFailed)
		return
	}
	copy(aggregatedSequencesID[:], aggregatedSequencesIDBytes)

	return
}

<<<<<<< HEAD
func (a SequenceAlias) Merge(alias SequenceAlias) (mergedSequenceAlias SequenceAlias) {
	byteutils.XORBytes(mergedSequenceAlias[:], a[:], alias[:])

	return
}

=======
// Bytes returns the bytes of the SequenceAlias.
>>>>>>> 36aa54d5
func (a SequenceAlias) Bytes() []byte {
	return a[:]
}

// Base58 returns a base58 encoded version of the SequenceAlias.
func (a SequenceAlias) Base58() string {
	return base58.Encode(a.Bytes())
}

// String creates a human readable version of the SequenceAlias.
func (a SequenceAlias) String() string {
	return "Alias(" + a.Base58() + ")"
}

// endregion ///////////////////////////////////////////////////////////////////////////////////////////////////////////

// region SequenceAliasMapping /////////////////////////////////////////////////////////////////////////////////////////

// SequenceAliasMapping represents a payload that executes a value transfer in the ledger state.
type SequenceAliasMapping struct {
	sequenceAlias SequenceAlias
	sequenceID    SequenceID

	objectstorage.StorableObjectFlags
}

// SequenceAliasMappingFromBytes unmarshals a SequenceAliasMapping from a sequence of bytes.
func SequenceAliasMappingFromBytes(mappingBytes []byte) (mapping *SequenceAliasMapping, consumedBytes int, err error) {
	marshalUtil := marshalutil.New(mappingBytes)
	if mapping, err = SequenceAliasMappingFromMarshalUtil(marshalUtil); err != nil {
		err = xerrors.Errorf("failed to parse SequenceAliasMapping from MarshalUtil: %w", err)
		return
	}
	consumedBytes = marshalUtil.ReadOffset()

	return
}

// SequenceAliasMappingFromMarshalUtil unmarshals a SequenceAliasMapping using a MarshalUtil (for easier unmarshaling).
func SequenceAliasMappingFromMarshalUtil(marshalUtil *marshalutil.MarshalUtil) (mapping *SequenceAliasMapping, err error) {
	mapping = &SequenceAliasMapping{}
	if mapping.sequenceAlias, err = SequenceAliasFromMarshalUtil(marshalUtil); err != nil {
		err = xerrors.Errorf("failed to parse Alias from MarshalUtil: %w", err)
		return
	}
	if mapping.sequenceID, err = SequenceIDFromMarshalUtil(marshalUtil); err != nil {
		err = xerrors.Errorf("failed to parse SequenceID from MarshalUtil: %w", err)
		return
	}

	return
}

// SequenceAliasMappingFromObjectStorage restores a SequenceAlias that was stored in the ObjectStorage.
func SequenceAliasMappingFromObjectStorage(key []byte, data []byte) (mapping objectstorage.StorableObject, err error) {
	if mapping, _, err = SequenceAliasMappingFromBytes(data); err != nil {
		err = xerrors.Errorf("failed to parse SequenceAliasMapping from bytes: %w", err)
		return
	}

	return
}

// SequenceAlias returns the SequenceAlias of SequenceAliasMapping.
func (a *SequenceAliasMapping) SequenceAlias() SequenceAlias {
	return a.sequenceAlias
}

// SequenceID returns the sequence ID of SequenceAliasMapping.
func (a *SequenceAliasMapping) SequenceID() SequenceID {
	return a.sequenceID
}

// Bytes returns a marshaled version of the SequenceAliasMapping.
func (a *SequenceAliasMapping) Bytes() []byte {
	return byteutils.ConcatBytes(a.ObjectStorageKey(), a.ObjectStorageValue())
}

// Update updates the SequenceAliasMapping to object storage.
func (a *SequenceAliasMapping) Update(other objectstorage.StorableObject) {
	panic("updates disabled")
}

// ObjectStorageKey returns the key that is used to store the object in the database. It is required to match the
// StorableObject interface.
func (a *SequenceAliasMapping) ObjectStorageKey() []byte {
	return a.sequenceAlias.Bytes()
}

// ObjectStorageValue marshals the Transaction into a sequence of bytes. The ID is not serialized here as it is only
// used as a key in the ObjectStorage.
func (a *SequenceAliasMapping) ObjectStorageValue() []byte {
	return a.sequenceID.Bytes()
}

var _ objectstorage.StorableObject = &SequenceAliasMapping{}

// endregion ///////////////////////////////////////////////////////////////////////////////////////////////////////////

// region CachedSequenceAliasMapping ///////////////////////////////////////////////////////////////////////////////////

// CachedSequenceAliasMapping is a wrapper for the generic CachedObject returned by the objectstorage that overrides the
// accessor methods with a type-casted one.
type CachedSequenceAliasMapping struct {
	objectstorage.CachedObject
}

// Retain marks this CachedObject to still be in use by the program.
func (c *CachedSequenceAliasMapping) Retain() *CachedSequenceAliasMapping {
	return &CachedSequenceAliasMapping{c.CachedObject.Retain()}
}

// Unwrap is the type-casted equivalent of Get. It returns nil if the object does not exist.
func (c *CachedSequenceAliasMapping) Unwrap() *SequenceAliasMapping {
	untypedObject := c.Get()
	if untypedObject == nil {
		return nil
	}

	typedObject := untypedObject.(*SequenceAliasMapping)
	if typedObject == nil || typedObject.IsDeleted() {
		return nil
	}

	return typedObject
}

// Consume unwraps the CachedObject and passes a type-casted version to the consumer. It automatically releases the
// object when the consumer finishes and returns true of there was at least one object that was consumed.
func (c *CachedSequenceAliasMapping) Consume(consumer func(aggregatedSequencesIDMapping *SequenceAliasMapping), forceRelease ...bool) (consumed bool) {
	return c.CachedObject.Consume(func(object objectstorage.StorableObject) {
		consumer(object.(*SequenceAliasMapping))
	}, forceRelease...)
}

// endregion ///////////////////////////////////////////////////////////////////////////////////////////////////////////<|MERGE_RESOLUTION|>--- conflicted
+++ resolved
@@ -25,12 +25,8 @@
 	objectstorage.StorableObjectFlags
 }
 
-<<<<<<< HEAD
+// NewSequence creates a new Sequence.
 func NewSequence(id SequenceID, referencedMarkers NormalizedMarkers, rank uint64) *Sequence {
-=======
-// NewSequence creates a new Sequence.
-func NewSequence(id SequenceID, referencedMarkers Markers, rank uint64) *Sequence {
->>>>>>> 36aa54d5
 	return &Sequence{
 		id:               id,
 		parentReferences: NewParentReferences(referencedMarkers),
@@ -94,12 +90,8 @@
 	return s.parentReferences.SequenceIDs()
 }
 
-<<<<<<< HEAD
+// HighestReferencedParentMarkers returns a list of highest index markers in different marker sequence of parent sequences.
 func (s *Sequence) HighestReferencedParentMarkers(index Index) NormalizedMarkers {
-=======
-// HighestReferencedParentMarkers returns a list of highest index markers in different marker sequence of parent sequences.
-func (s *Sequence) HighestReferencedParentMarkers(index Index) UniqueMarkers {
->>>>>>> 36aa54d5
 	return s.parentReferences.HighestReferencedMarkers(index)
 }
 
@@ -268,12 +260,8 @@
 	return
 }
 
-<<<<<<< HEAD
+// Alias returns a SequenceAlias computed from SequenceIDs.
 func (s SequenceIDs) Alias() (aggregatedSequencesID SequenceAlias) {
-=======
-// SequenceAlias returns a SequenceAlias computed from SequenceIDs.
-func (s SequenceIDs) SequenceAlias() (aggregatedSequencesID SequenceAlias) {
->>>>>>> 36aa54d5
 	marshalUtil := marshalutil.New(marshalutil.Uint64Size * len(s))
 	for sequenceID := range s {
 		marshalUtil.WriteUint64(uint64(sequenceID))
@@ -344,16 +332,13 @@
 	return
 }
 
-<<<<<<< HEAD
 func (a SequenceAlias) Merge(alias SequenceAlias) (mergedSequenceAlias SequenceAlias) {
 	byteutils.XORBytes(mergedSequenceAlias[:], a[:], alias[:])
 
 	return
 }
 
-=======
 // Bytes returns the bytes of the SequenceAlias.
->>>>>>> 36aa54d5
 func (a SequenceAlias) Bytes() []byte {
 	return a[:]
 }
