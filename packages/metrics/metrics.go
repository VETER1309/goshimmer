package metrics

import (
	"sync"

	"github.com/iotaledger/hive.go/events"
)

var (
	once         sync.Once
	metricEvents *CollectionEvents
)

func new() *CollectionEvents {
	return &CollectionEvents{
<<<<<<< HEAD
		FPCInboundBytes:     events.NewEvent(uint64Caller),
		FPCOutboundBytes:    events.NewEvent(uint64Caller),
		CPUUsage:            events.NewEvent(float64Caller),
		MemUsage:            events.NewEvent(uint64Caller),
		GossipPacketDropped: events.NewEvent(uint64Caller),
		DBSize:              events.NewEvent(uint64Caller),
=======
		events.NewEvent(uint64Caller),
		events.NewEvent(uint64Caller),
		events.NewEvent(float64Caller),
		events.NewEvent(uint64Caller),
		events.NewEvent(boolCaller),
>>>>>>> 8157effa
	}
}

// Events returns the events defined in the package
func Events() *CollectionEvents {
	once.Do(func() {
		metricEvents = new()
	})
	return metricEvents
}<|MERGE_RESOLUTION|>--- conflicted
+++ resolved
@@ -13,20 +13,13 @@
 
 func new() *CollectionEvents {
 	return &CollectionEvents{
-<<<<<<< HEAD
 		FPCInboundBytes:     events.NewEvent(uint64Caller),
 		FPCOutboundBytes:    events.NewEvent(uint64Caller),
 		CPUUsage:            events.NewEvent(float64Caller),
 		MemUsage:            events.NewEvent(uint64Caller),
 		GossipPacketDropped: events.NewEvent(uint64Caller),
 		DBSize:              events.NewEvent(uint64Caller),
-=======
-		events.NewEvent(uint64Caller),
-		events.NewEvent(uint64Caller),
-		events.NewEvent(float64Caller),
-		events.NewEvent(uint64Caller),
-		events.NewEvent(boolCaller),
->>>>>>> 8157effa
+		Synced:              events.NewEvent(boolCaller),
 	}
 }
 
